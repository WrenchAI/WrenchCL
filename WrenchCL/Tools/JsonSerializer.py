--- conflicted
+++ resolved
@@ -88,7 +88,6 @@
 
 class single_quote_decoder(json.JSONDecoder):
     """
-<<<<<<< HEAD
     A custom JSON decoder that preprocesses JSON strings to handle single quotes, Markdown block markers,
     and unescaped double quotes within string values. This is useful when decoding JSON output from LLMs
     as they often use incorrect syntax.
@@ -100,30 +99,10 @@
 
     :param object_hook: Optional function that will be called with the result of any object literal decoded (a dict).
                         The return value of `object_hook` will be used instead of the `dict`. This can be used to
-=======
-    A custom JSON decoder that pre-processes JSON strings to handle single quotes and Markdown block markers.
-    Used when decoding JSON output from LLM's as they often use the wrong syntax
-    
-    This class extends the default `json.JSONDecoder` to allow for the decoding of JSON strings that:
-    - Use single quotes for keys and values instead of double quotes.
-    - May include Markdown block markers for JSON code blocks.
-
-    :param object_hook: Optional function that will be called with the result of any object literal decoded (a dict). 
-                        The return value of `object_hook` will be used instead of the `dict`. This can be used to 
->>>>>>> 41080440
                         provide custom deserializations (e.g., to support JSON-RPC class hinting).
     :param args: Additional positional arguments passed to the base `json.JSONDecoder`.
     :param kwargs: Additional keyword arguments passed to the base `json.JSONDecoder`.
 
-<<<<<<< HEAD
-=======
-    method decode: Decodes a JSON string after pre-processing it to handle single quotes and remove Markdown block markers.
-    :param s: The JSON string to be decoded.
-    :param args: Additional positional arguments passed to the base `decode` method.
-    :param kwargs: Additional keyword arguments passed to the base `decode` method.
-    :return: The Python object represented by the JSON string.
-
->>>>>>> 41080440
     Usage example:
         >>> import json
         >>> json_str = "{'name': 'John', 'age': 30, 'city': 'New York'}"
@@ -137,7 +116,6 @@
         self.object_hook = object_hook
 
     def decode(self, s, *args, **kwargs):
-<<<<<<< HEAD
         # Remove everything before ```json or ```python, including the marker itself
         s = re.sub(r'.*?```json\s*', '', s, flags=re.DOTALL)
         s = re.sub(r'.*?```python\s*', '', s, flags=re.DOTALL)
@@ -187,17 +165,4 @@
                     raise err
 
                 # Escape it to \"
-                js_str = js_str[:prev_quote_index] + "\\" + js_str[prev_quote_index:]
-=======
-        # Remove Markdown block markers if present
-        s = re.sub(r'```json\s*', '', s)
-        s = re.sub(r'```python\s*', '', s)
-        s = re.sub(r'\s*```', '', s)
-
-        # Pre-process string values for proper quote handling
-        s = re.sub(r"(?<!\\)'(\w+)'", r'"\1"', s)  # Replace single quotes
-        s = s.replace("\\'", "'")  # Fixes escaped quotes
-
-        # Decode the pre-processed JSON string
-        return super().decode(s, *args, **kwargs)
->>>>>>> 41080440
+                js_str = js_str[:prev_quote_index] + "\\" + js_str[prev_quote_index:]